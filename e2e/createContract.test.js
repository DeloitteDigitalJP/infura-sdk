/* eslint-disable prefer-destructuring */
import { config as loadEnv } from 'dotenv';
import ganache from 'ganache';
import { ExternallyOwnedAccount } from '../lib/NFT/externallyOwnedAccount';

loadEnv();

describe('E2E Test: Basic NFT', () => {
  jest.setTimeout(120 * 1000);
  let externallyOwnedAccount;
  let contractAbstraction;
  let contract;
  let owner;
  let publicAddress;
  let server;
  let deployTransaction;
  const NFTImage = 'https://infura.io/images/404.png';

  beforeAll(async () => {
    const options = {
      wallet: {
        accountKeysPath: 'e2e/keys.json',
      },
    };

    server = ganache.server(options);
    await server.listen(8545);

    // grab the first account
    // eslint-disable-next-line global-require
    const { addresses: addr, private_keys: pk } = require('./keys.json');
    owner = Object.keys(addr)[0];
    const PRIV_KEY = pk[owner];

    // grab the second account as publicAddress
    publicAddress = Object.keys(addr)[1];

    // create the apiKey
    const apiKey = Buffer.from(`${process.env.PROJECT_ID}:${process.env.SECRET_ID}`).toString(
      'base64',
    );

    // call the constructor with Ganache blockchain
    externallyOwnedAccount = new ExternallyOwnedAccount({
      privateKey: PRIV_KEY,
      apiKey,
      rpcUrl: 'http://0.0.0.0:8545',
      chainId: 4,
    });
    contractAbstraction = externallyOwnedAccount.createSmartContract('name', 'symbol');
  });

  afterAll(async () => {
    await server.close();
  });

  it('(Implementation) should return the contract abstraction', () => {
    expect(contractAbstraction.deploy).not.toBe(null);
  });

  it('As a Contract Owner I should be able to deploy the contract', async () => {
    contract = await contractAbstraction.deploy();
<<<<<<< HEAD
    deployTransaction = await contract.deployTransaction.wait();
    expect(contract.address).not.toBeUndefined();
    expect(contract.address).toContain('0x');
    expect(deployTransaction.confirmations).toBeGreaterThanOrEqual(1);
=======

    expect(contract.address).not.toBeUndefined();
    expect(contract.address).toContain('0x');
    expect(contract.deployTransaction.from.toLowerCase()).toBe(owner);
  });

  it('(Implementation) should get contract', async () => {
    const currentContract = await externallyOwnedAccount.getContract(contract.address);
    expect(currentContract.mintWithTokenURI).not.toBe(null);
>>>>>>> 0f1d182e
  });

  it('As a Contract Owner I should provide the name and symbol of the collection', async () => {
    const name = await contract.name();
    const symbol = await contract.symbol();
    expect(name).toBe('name');
    expect(symbol).toBe('symbol');
  });

  // As a Contract Owner I shoud set the NFT’s metadata at mint time
  it('As a Contract Owner I should be able to mint a NFT', async () => {
    const mint = await contractAbstraction.mint(publicAddress, NFTImage);
    const mintdata = await mint.wait();
    expect(mint.hash).not.toBeUndefined();
    expect(mintdata.confirmations).toBeGreaterThanOrEqual(1);
    const owner = await contract.ownerOf(0);
    expect(owner.toLowerCase()).toBe(publicAddress.toLowerCase());
  });
<<<<<<< HEAD

  it('should return list of NFTs by address', async () => {
    const nfts = await externallyOwnedAccount.getNFTs(publicAddress);
    expect(nfts.assets.length).not.toBe(null);
  });

  it('should get contract', async () => {
    const currentContract = await externallyOwnedAccount.getContract(contract.address);
    expect(currentContract.mintWithTokenURI).not.toBe(null);
  });
=======
>>>>>>> 0f1d182e
});<|MERGE_RESOLUTION|>--- conflicted
+++ resolved
@@ -60,22 +60,16 @@
 
   it('As a Contract Owner I should be able to deploy the contract', async () => {
     contract = await contractAbstraction.deploy();
-<<<<<<< HEAD
     deployTransaction = await contract.deployTransaction.wait();
     expect(contract.address).not.toBeUndefined();
     expect(contract.address).toContain('0x');
     expect(deployTransaction.confirmations).toBeGreaterThanOrEqual(1);
-=======
-
-    expect(contract.address).not.toBeUndefined();
-    expect(contract.address).toContain('0x');
-    expect(contract.deployTransaction.from.toLowerCase()).toBe(owner);
+    expect(deployTransaction.from.toLowerCase()).toBe(owner);
   });
 
   it('(Implementation) should get contract', async () => {
     const currentContract = await externallyOwnedAccount.getContract(contract.address);
     expect(currentContract.mintWithTokenURI).not.toBe(null);
->>>>>>> 0f1d182e
   });
 
   it('As a Contract Owner I should provide the name and symbol of the collection', async () => {
@@ -94,7 +88,6 @@
     const owner = await contract.ownerOf(0);
     expect(owner.toLowerCase()).toBe(publicAddress.toLowerCase());
   });
-<<<<<<< HEAD
 
   it('should return list of NFTs by address', async () => {
     const nfts = await externallyOwnedAccount.getNFTs(publicAddress);
@@ -105,6 +98,4 @@
     const currentContract = await externallyOwnedAccount.getContract(contract.address);
     expect(currentContract.mintWithTokenURI).not.toBe(null);
   });
-=======
->>>>>>> 0f1d182e
 });