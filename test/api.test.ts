import { config as loadEnv } from 'dotenv';
import { AxiosResponse } from 'axios';
import { ethers } from 'ethers';
import { faker } from '@faker-js/faker';

import Auth from '../src/lib/Auth/Auth';
import HttpService from '../src/services/httpService';
import version from '../src/_version';

import {
  accountNFTsMock,
  accountNFTsMockWithoutCursor,
  collectionNFTsMock,
  collectionNFTsMockWithoutCursor,
  contractMetadataMock,
  lowestTradePriceMock,
  tokenMetadataMock,
  transferByBlockHashNumberMock,
} from './__mocks__/api';
import { CONTRACT_ADDRESS, generateTestPrivateKeyOrHash } from './__mocks__/utils';
import { NFT_API_URL } from '../src/lib/constants';
import Api, {
  GetNftTransfersByWallet,
  GetTransfersByBlockHashOptions,
  GetNftTransfersFromBlockToBlock,
  GetTransfersByBlockNumberOptions,
  GetNftTransfersByContractAndToken,
  GetLowestTradePrice,
} from '../src/lib/Api/api';

loadEnv();

describe('Api', () => {
  jest.setTimeout(120 * 1000);
  let signerMock: jest.SpyInstance<ethers.Wallet | ethers.providers.JsonRpcSigner, []>;
  jest.mock('ethers');
  const HttpServiceMock = jest
    .spyOn(HttpService.prototype, 'get')
    .mockImplementation(() => jest.fn() as unknown as Promise<AxiosResponse<any, any>>);

  let api: Api;
  beforeAll(() => {
    const account = new Auth({
      privateKey: generateTestPrivateKeyOrHash(),
      projectId: process.env.INFURA_PROJECT_ID,
      secretId: process.env.INFURA_PROJECT_SECRET,
      rpcUrl: process.env.EVM_RPC_URL,
      chainId: 5,
      ipfs: {
        projectId: faker.datatype.uuid(),
        apiKeySecret: faker.datatype.uuid(),
      },
    });

    const apiPath = '/networks/5';
    const httpClient = new HttpService(NFT_API_URL, account.getApiAuth());
    api = new Api(apiPath, httpClient);

    signerMock = jest.spyOn(account, 'getSigner').mockImplementation(
      () =>
        ({
          provider: {
            getTransactionReceipt: () => ({
              status: 1,
            }),
          },
        } as unknown as ethers.providers.JsonRpcSigner),
    );
  });

  afterEach(() => {
    HttpServiceMock.mockClear();
    HttpServiceMock.mockClear();
    signerMock.mockClear();
  });

  describe('getContractMetadata', () => {
    it('should throw when "contractAddress" is not a valid address', async () => {
      await expect(() =>
        api.getContractMetadata({ contractAddress: 'notAValidAddress' }),
      ).rejects.toThrow(
        `missing argument: Invalid contract address. (location="[SDK.getContractMetadata]", code=MISSING_ARGUMENT, version=${version})`,
      );
    });

    it('should return contract metadata', async () => {
      HttpServiceMock.mockResolvedValueOnce(contractMetadataMock as AxiosResponse<any, any>);
      const contractMetadata = await api.getContractMetadata({
        contractAddress: '0xE26a682fa90322eC48eB9F3FA66E8961D799177C',
      });
      expect(HttpServiceMock).toHaveBeenCalledTimes(1);
      expect(contractMetadata).not.toHaveProperty('contract');
    });
  });

  describe('getNFTs', () => {
    it('should throw when "address" is not a valid address', async () => {
      await expect(() => api.getNFTs({ publicAddress: 'notAValidAddress' })).rejects.toThrow(
        `missing argument: Invalid public address. (location="[SDK.getNFTs]", code=MISSING_ARGUMENT, version=${version})`,
      );
    });

    it('should return the list of NFTs without metadata', async () => {
      HttpServiceMock.mockResolvedValueOnce(accountNFTsMock as AxiosResponse<any, any>);
      const accountNFTs = await api.getNFTs({ publicAddress: CONTRACT_ADDRESS });
      expect(HttpServiceMock).toHaveBeenCalledTimes(1);
      expect((accountNFTs as any).assets[0]).not.toHaveProperty('metadata');
    });

    it('should return the list of NFTs with metadata', async () => {
      HttpServiceMock.mockResolvedValueOnce(accountNFTsMock as AxiosResponse<any, any>);
      const accountNFTs = await api.getNFTs({
        publicAddress: CONTRACT_ADDRESS,
        includeMetadata: true,
      });
      expect(HttpServiceMock).toHaveBeenCalledTimes(1);
      expect((accountNFTs as any).assets[0]).toHaveProperty('metadata');
    });

    it('should return the list of NFTs with metadata and with cursor', async () => {
      HttpServiceMock.mockResolvedValueOnce(
        accountNFTsMockWithoutCursor as AxiosResponse<any, any>,
      );
      const accountNFTs = await api.getNFTs({
        publicAddress: CONTRACT_ADDRESS,
        includeMetadata: true,
        cursor: 'test',
      });
      expect(HttpServiceMock).toHaveBeenCalledTimes(1);
      expect((accountNFTs as any).assets[0]).toHaveProperty('metadata');
      expect((accountNFTs as any).cursor).toBe(null);
    });
  });

  describe('getNFTsForCollection', () => {
    it('should throw when "contractAddress" is not a valid address', async () => {
      await expect(() =>
        api.getNFTsForCollection({ contractAddress: 'notAValidAddress' }),
      ).rejects.toThrow(
        `missing argument: Invalid contract address. (location="[SDK.getNFTsForCollection]", code=MISSING_ARGUMENT, version=${version})`,
      );
    });

    it('should return return collection NFTs list', async () => {
      HttpServiceMock.mockResolvedValueOnce(collectionNFTsMock as AxiosResponse<any, any>);
      await api.getNFTsForCollection({ contractAddress: CONTRACT_ADDRESS });
      expect(HttpServiceMock).toHaveBeenCalledTimes(1);
    });

    it('should return the collection NFT list without cursor', async () => {
      HttpServiceMock.mockResolvedValueOnce(
        collectionNFTsMockWithoutCursor as AxiosResponse<any, any>,
      );
      const nftCollection = await api.getNFTsForCollection({
        contractAddress: CONTRACT_ADDRESS,
        cursor: 'test',
      });
      expect(HttpServiceMock).toHaveBeenCalledTimes(1);
      expect((nftCollection as any).cursor).toBe(null);
    });
  });

  describe('getTokenMetadata', () => {
    it('should throw when "contractAddress" is not a valid address', async () => {
      await expect(() =>
        api.getTokenMetadata({ contractAddress: 'notAValidAddress', tokenId: '1' }),
      ).rejects.toThrow(
        `missing argument: Invalid contract address. (location="[SDK.getTokenMetadata]", code=MISSING_ARGUMENT, version=${version})`,
      );
    });

    it('should return token metadata', async () => {
      HttpServiceMock.mockResolvedValueOnce(tokenMetadataMock as AxiosResponse<any, any>);
      await api.getTokenMetadata({ contractAddress: CONTRACT_ADDRESS, tokenId: '1' });
      expect(HttpServiceMock).toHaveBeenCalledTimes(1);
    });
  });

  describe('getTransfersByBlockNumber', () => {
    it('should throw when block number not provided', async () => {
      await expect(() =>
        api.getTransfersByBlockNumber({} as GetTransfersByBlockNumberOptions),
      ).rejects.toThrow(
        `missing argument: Invalid block number. (location="[SDK.getTransfersByBlockNumber]", code=MISSING_ARGUMENT, version=${version})`,
      );
    });

    it('should return transfers', async () => {
      HttpServiceMock.mockResolvedValueOnce(
        transferByBlockHashNumberMock as AxiosResponse<any, any>,
      );
      await api.getTransfersByBlockNumber({ blockNumber: '125' });
      expect(HttpServiceMock).toHaveBeenCalledTimes(1);
    });
  });

  describe('getTransfersByBlockHash', () => {
    it('hould throw when block hash not provided', async () => {
      await expect(() =>
        api.getTransfersByBlockHash({} as GetTransfersByBlockHashOptions),
      ).rejects.toThrow(
        `missing argument: Invalid block hash. (location="[SDK.getTransfersByBlockHash]", code=MISSING_ARGUMENT, version=${version})`,
      );
    });

    it('should return transfers', async () => {
      HttpServiceMock.mockResolvedValueOnce(
        transferByBlockHashNumberMock as AxiosResponse<any, any>,
      );
      await api.getTransfersByBlockHash({
        blockHash: '0x759d8cb3930463fc0a0b6d6e30b284a1466cb7c590c21767f08a37e34fd583b1',
      });
      expect(HttpServiceMock).toHaveBeenCalledTimes(1);
    });
  });

  describe('getTransfersFromBLockToBLock', () => {
    it('should throw when block number not provided', async () => {
      await expect(() =>
        api.getTransferFromBlockToBlock({} as GetNftTransfersFromBlockToBlock),
      ).rejects.toThrow(
        `missing argument: Invalid block number (location=\"[SDK.getTransferFromBlockToBlock]\", code=MISSING_ARGUMENT, version=${version})`,
      );
    });

    it('should return transfers', async () => {
      HttpServiceMock.mockResolvedValueOnce(
        transferByBlockHashNumberMock as AxiosResponse<any, any>,
      );
      await api.getTransferFromBlockToBlock({ fromBlock: 16026179, toBlock: 16026190 });
      expect(HttpServiceMock).toHaveBeenCalledTimes(1);
    });
  });

  describe('getTransfersByWallet', () => {
    it('should throw when wallet address is not provided', async () => {
      await expect(() =>
        api.getNftsTransfersByWallet({} as GetNftTransfersByWallet),
      ).rejects.toThrow(
        `missing argument: Invalid account address. (location="[SDK.getNftTransfersByWallet]", code=MISSING_ARGUMENT, version=${version})`,
      );
    });
    it('should throw when "walletAddress" is not a valid address', async () => {
      await expect(() =>
        api.getNftsTransfersByWallet({ walletAddress: 'notAValidAddress' }),
      ).rejects.toThrow(
        `missing argument: Invalid account address. (location="[SDK.getNftTransfersByWallet]", code=MISSING_ARGUMENT, version=${version})`,
      );
    });

    it('should return transfers', async () => {
      HttpServiceMock.mockResolvedValueOnce(
        transferByBlockHashNumberMock as AxiosResponse<any, any>,
      );
      await api.getNftsTransfersByWallet({ walletAddress: CONTRACT_ADDRESS });
      expect(HttpServiceMock).toHaveBeenCalledTimes(1);
    });
  });
  describe('getTransfersByTokenId', () => {
    it('should throw when contract address is not provided', async () => {
      await expect(() =>
        api.getTransfersByTokenId({} as GetNftTransfersByContractAndToken),
      ).rejects.toThrow(
        `missing argument: Invalid contract address. (location="[SDK.getTransfersByTokenId]", code=MISSING_ARGUMENT, version=${version})`,
      );
    });
    it('should throw when "contractAddress" is not a valid address', async () => {
      await expect(() =>
        api.getTransfersByTokenId({ contractAddress: 'notAValidAddress', tokenId: '0' }),
      ).rejects.toThrow(
        `missing argument: Invalid contract address. (location="[SDK.getTransfersByTokenId]", code=MISSING_ARGUMENT, version=${version})`,
      );
    });
    it('should throw when "tokenId" is not defined', async () => {
      await expect(() =>
        api.getTransfersByTokenId({ contractAddress: CONTRACT_ADDRESS, tokenId: '' }),
      ).rejects.toThrow(
        `missing argument: No tokenId supplied or tokenID is invalid. (location="[SDK.getTransfersByTokenId]", code=MISSING_ARGUMENT, version=${version})`,
      );
    });

    it('should return transfers', async () => {
      HttpServiceMock.mockResolvedValueOnce(
        transferByBlockHashNumberMock as AxiosResponse<any, any>,
      );
      await api.getTransfersByTokenId({ contractAddress: CONTRACT_ADDRESS, tokenId: '1' });
      expect(HttpServiceMock).toHaveBeenCalledTimes(1);
    });
  });
<<<<<<< HEAD

  describe('getTransfersByContractAddress', () => {
    it('should throw when contract address is not provided', async () => {
      await expect(() =>
        api.getTransfersByContractAddress({} as GetNftTransfersByContractAndToken),
      ).rejects.toThrow(
        `missing argument: Invalid contract address. (location="[SDK.getTransfersByContractAddress]", code=MISSING_ARGUMENT, version=${version})`,
      );
    });
    it('should throw when "contractAddress" is not a valid address', async () => {
      await expect(() =>
        api.getTransfersByContractAddress({ contractAddress: 'notAValidAddress' }),
      ).rejects.toThrow(
        `missing argument: Invalid contract address. (location="[SDK.getTransfersByContractAddress]", code=MISSING_ARGUMENT, version=${version})`,
      );
    });

    it('should return transfers', async () => {
      HttpServiceMock.mockResolvedValueOnce(
        transferByBlockHashNumberMock as AxiosResponse<any, any>,
      );
      await api.getTransfersByContractAddress({ contractAddress: CONTRACT_ADDRESS });
=======
  describe('getLowestTrade', () => {
    it('should throw an error when contract address is not provided', async () => {
      await expect(() => api.getLowestTradePrice({} as GetLowestTradePrice)).rejects.toThrow(
        `missing argument: Invalid token address (location="[SDK.getLowestTradePrice]", code=MISSING_ARGUMENT, version=${version})`,
      );
    });
    it('should throw when "tokenAddress" is not a valid address', async () => {
      await expect(() =>
        api.getLowestTradePrice({ tokenAddress: 'notAValidAddress' }),
      ).rejects.toThrow(
        `missing argument: Invalid token address (location="[SDK.getLowestTradePrice]", code=MISSING_ARGUMENT, version=${version})`,
      );
    });

    it('should return lowest trade', async () => {
      HttpServiceMock.mockResolvedValueOnce(lowestTradePriceMock as AxiosResponse<any, any>);
      await api.getLowestTradePrice({ tokenAddress: CONTRACT_ADDRESS });
>>>>>>> 95458109
      expect(HttpServiceMock).toHaveBeenCalledTimes(1);
    });
  });
});<|MERGE_RESOLUTION|>--- conflicted
+++ resolved
@@ -287,7 +287,6 @@
       expect(HttpServiceMock).toHaveBeenCalledTimes(1);
     });
   });
-<<<<<<< HEAD
 
   describe('getTransfersByContractAddress', () => {
     it('should throw when contract address is not provided', async () => {
@@ -310,7 +309,9 @@
         transferByBlockHashNumberMock as AxiosResponse<any, any>,
       );
       await api.getTransfersByContractAddress({ contractAddress: CONTRACT_ADDRESS });
-=======
+      expect(HttpServiceMock).toHaveBeenCalledTimes(1);
+    });
+  });
   describe('getLowestTrade', () => {
     it('should throw an error when contract address is not provided', async () => {
       await expect(() => api.getLowestTradePrice({} as GetLowestTradePrice)).rejects.toThrow(
@@ -328,7 +329,6 @@
     it('should return lowest trade', async () => {
       HttpServiceMock.mockResolvedValueOnce(lowestTradePriceMock as AxiosResponse<any, any>);
       await api.getLowestTradePrice({ tokenAddress: CONTRACT_ADDRESS });
->>>>>>> 95458109
       expect(HttpServiceMock).toHaveBeenCalledTimes(1);
     });
   });
