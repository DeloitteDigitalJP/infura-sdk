import { ExternallyOwnedAccount } from '../lib/NFT/externallyOwnedAccount';
import { config as loadEnv } from 'dotenv';
loadEnv();

describe('ExternallyOwnedAccount', () => {
  jest.setTimeout(120 * 1000);
  let contractAbstraction;

  const NFTImage = 'https://infura.io/images/404.png';

  it('should throw when args are missing (privateKey)', async () => {
    expect(() => {
      new ExternallyOwnedAccount({
        privateKey: null,
        apiKey: process.env.API_KEY,
        rpcUrl: 'https://rinkeby.infura.io/v3/86d4a35c8d7b4509983f9f6d0623656f',
      });
    }).toThrow('[ExternallyOwnedAccount.constructor] privateKey is missing!');
  });

  it('should throw when args are missing (apiKey)', async () => {
    expect(() => {
      new ExternallyOwnedAccount({
        privateKey: 'privatekey',
        apiKey: null,
        rpcUrl: 'https://rinkeby.infura.io/v3/86d4a35c8d7b4509983f9f6d0623656f',
      });
    }).toThrow('[ExternallyOwnedAccount.constructor] apiKey is missing!');
  });

  it('should throw when args are missing (rpcUrl)', async () => {
    expect(() => {
      new ExternallyOwnedAccount({
        privateKey: 'privatekey',
        apiKey: 'apikey',
        rpcUrl: null,
      });
    }).toThrow('[ExternallyOwnedAccount.constructor] rpcUrl is missing!');
  });

<<<<<<< HEAD
  // Test present in E2E using Ganache instead of rinkeby
  // it('should create smart contract', async () => {
  //   const externallyOwnedAccount = new ExternallyOwnedAccount({
  //     privateKey: process.env.PRIVATE_KEY,
  //     apiKey: btoa(`${process.env.PROJECT_ID}:${process.env.SECRET_ID}`),
  //     rpcUrl: 'https://rinkeby.infura.io/v3/86d4a35c8d7b4509983f9f6d0623656f',
  //     chainId: '4',
  //   });
  //   contract = await externallyOwnedAccount.createSmartContract('name', 'symbol');
  //   expect(contract.address).not.toBe(null);
  // });
=======
  it('should create abstraction of smart contract', async () => {
    const externallyOwnedAccount = new ExternallyOwnedAccount({
      privateKey: process.env.PRIVATE_KEY,
      apiKey: btoa(`${process.env.PROJECT_ID}:${process.env.SECRET_ID}`),
      rpcUrl: 'https://rinkeby.infura.io/v3/86d4a35c8d7b4509983f9f6d0623656f',
      chainId: '4',
    });
    contractAbstraction = await externallyOwnedAccount.createSmartContract('name', 'symbol');
    expect(contractAbstraction.deploy).not.toBe(null);
  });

  it('should deploy contract', async () => {
    const contract = await contractAbstraction.deploy();
    const mint = await contractAbstraction.mint(process.env.PUBLIC_ADDRESS, NFTImage);
    expect(contract.address).not.toBe(null);
    expect(mint.hash).not.toBe(null);
  });

  it('should return list of NFTs by address', async () => {
    const externallyOwnedAccount = new ExternallyOwnedAccount({
      privateKey: process.env.PRIVATE_KEY,
      apiKey: btoa(`${process.env.PROJECT_ID}:${process.env.SECRET_ID}`),
      rpcUrl: 'https://rinkeby.infura.io/v3/86d4a35c8d7b4509983f9f6d0623656f',
      chainId: '4',
    });
    const nfts = await externallyOwnedAccount.getNFTs('0xF69c1883b098d621FC58a42E673C4bF6a6483fFf');

    expect(nfts.assets.length).not.toBe(null);
  });

  it('should get contract', async () => {
    const externallyOwnedAccount = new ExternallyOwnedAccount({
      privateKey: process.env.PRIVATE_KEY,
      apiKey: btoa(`${process.env.PROJECT_ID}:${process.env.SECRET_ID}`),
      rpcUrl: 'https://rinkeby.infura.io/v3/86d4a35c8d7b4509983f9f6d0623656f',
      chainId: '4',
    });
    const contract = await externallyOwnedAccount.getContract(
      '0x2B1f2CF9560C0eC7869948D067e823D57649C4c1',
    );
    expect(contract.mintWithTokenURI).not.toBe(null);
  });
>>>>>>> 62eaff43
});<|MERGE_RESOLUTION|>--- conflicted
+++ resolved
@@ -38,7 +38,6 @@
     }).toThrow('[ExternallyOwnedAccount.constructor] rpcUrl is missing!');
   });
 
-<<<<<<< HEAD
   // Test present in E2E using Ganache instead of rinkeby
   // it('should create smart contract', async () => {
   //   const externallyOwnedAccount = new ExternallyOwnedAccount({
@@ -50,48 +49,4 @@
   //   contract = await externallyOwnedAccount.createSmartContract('name', 'symbol');
   //   expect(contract.address).not.toBe(null);
   // });
-=======
-  it('should create abstraction of smart contract', async () => {
-    const externallyOwnedAccount = new ExternallyOwnedAccount({
-      privateKey: process.env.PRIVATE_KEY,
-      apiKey: btoa(`${process.env.PROJECT_ID}:${process.env.SECRET_ID}`),
-      rpcUrl: 'https://rinkeby.infura.io/v3/86d4a35c8d7b4509983f9f6d0623656f',
-      chainId: '4',
-    });
-    contractAbstraction = await externallyOwnedAccount.createSmartContract('name', 'symbol');
-    expect(contractAbstraction.deploy).not.toBe(null);
-  });
-
-  it('should deploy contract', async () => {
-    const contract = await contractAbstraction.deploy();
-    const mint = await contractAbstraction.mint(process.env.PUBLIC_ADDRESS, NFTImage);
-    expect(contract.address).not.toBe(null);
-    expect(mint.hash).not.toBe(null);
-  });
-
-  it('should return list of NFTs by address', async () => {
-    const externallyOwnedAccount = new ExternallyOwnedAccount({
-      privateKey: process.env.PRIVATE_KEY,
-      apiKey: btoa(`${process.env.PROJECT_ID}:${process.env.SECRET_ID}`),
-      rpcUrl: 'https://rinkeby.infura.io/v3/86d4a35c8d7b4509983f9f6d0623656f',
-      chainId: '4',
-    });
-    const nfts = await externallyOwnedAccount.getNFTs('0xF69c1883b098d621FC58a42E673C4bF6a6483fFf');
-
-    expect(nfts.assets.length).not.toBe(null);
-  });
-
-  it('should get contract', async () => {
-    const externallyOwnedAccount = new ExternallyOwnedAccount({
-      privateKey: process.env.PRIVATE_KEY,
-      apiKey: btoa(`${process.env.PROJECT_ID}:${process.env.SECRET_ID}`),
-      rpcUrl: 'https://rinkeby.infura.io/v3/86d4a35c8d7b4509983f9f6d0623656f',
-      chainId: '4',
-    });
-    const contract = await externallyOwnedAccount.getContract(
-      '0x2B1f2CF9560C0eC7869948D067e823D57649C4c1',
-    );
-    expect(contract.mintWithTokenURI).not.toBe(null);
-  });
->>>>>>> 62eaff43
 });